--- conflicted
+++ resolved
@@ -48,11 +48,7 @@
   var self = this;
 
   // An array of arguments passed to run
-<<<<<<< HEAD
   this.args = args || [];
-=======
-  this.args = Array.prototype.slice.call(args || []);
->>>>>>> 7061562a
 
   // A job's id is assiged by the job manager when it is submitted
   this.id = null;
