/*
 * Licensed to Cloudkick, Inc ('Cloudkick') under one or more
 * contributor license agreements.  See the NOTICE file distributed with
 * this work for additional information regarding copyright ownership.
 * Cloudkick licenses this file to You under the Apache License, Version 2.0
 * (the "License"); you may not use this file except in compliance with
 * the License.  You may obtain a copy of the License at
 *
 *     http://www.apache.org/licenses/LICENSE-2.0
 *
 * Unless required by applicable law or agreed to in writing, software
 * distributed under the License is distributed on an "AS IS" BASIS,
 * WITHOUT WARRANTIES OR CONDITIONS OF ANY KIND, either express or implied.
 * See the License for the specific language governing permissions and
 * limitations under the License.
 */

/**
 * @fileOverview Short utility functions that otherwise wouldn't have a home.
 */

var fs = require('fs');
var os = require('os');
var path = require('path');
var util = require('util');
var constants = require('constants');

var async = require('async');
var sprintf = require('sprintf').sprintf;

/**
 * Error class which automatically applys sprintf on the error message and the
 * arguments passed to the function.
 * @constructor
 *
 * {String} message Error message.
 */
function Errorf(message) {
  this.name = 'Error';
  this.message = sprintf.apply(message, arguments) || '';

  Error.captureStackTrace(this, arguments.callee);
}

Errorf.prototype.toString = function() {
  return sprintf('%s: %s', this.name, this.message);
};

/**
 * Represent an error which has happen on the server where the Cast agent is
 * running.
 * @constructor
 *
 * {String} message Error message.
 */
function ServerError(message) {
  this.name = 'ServerError';
  this.message = sprintf.apply(message, arguments) || '';
}

util.inherits(ServerError, Error);

/**
 * Very simple object merging.
 * Merges two objects together, returning a new object containing a
 * superset of all attributes.  Attributes in b are prefered if both
 * objects have identical keys.
 *
 * @param {Object} a Object to merge.
 * @param {Object} b Object to merge, wins on conflict.
 * @return {Object} The merged object.
 */
function merge(a, b) {
  var c = {};
  var attrname;
  for (attrname in a) {
    if (a.hasOwnProperty(attrname)) {
      c[attrname] = a[attrname];
    }
  }
  for (attrname in b) {
    if (b.hasOwnProperty(attrname)) {
      c[attrname] = b[attrname];
    }
  }
  return c;
}

/**
 * Expands a path with a ~user or ~ to an absolute path.
 * Note: This currently depends on the HOME enviroment variable,
 * because there are no bindings to getpwnam.
 *
 * @param {String} pstr Original path.
 * @return {string} Expanded path.
 */
function expanduser(pstr) {
  if (pstr.indexOf('~') !== 0) {
    return pstr;
  }

  var splitter = pstr.indexOf('/');
  var user = '';
  if (splitter === -1) {
    user = pstr.substr(1);
    pstr = '/';
  }
  else {
    user = pstr.substring(1, splitter);
    pstr = pstr.substr(splitter + 1);
  }

  if (user.length !== 0) {
    /* TODO: need bindings to getpwnam to make this work for the non-current */
    throw new Error("no bindings to getpwnam, so you can't do get info for user: " + user);
  }

  if (process.env.HOME === undefined) {
    throw new Error('no bindings to getpwnam, and env[HOME] was undefined');
  }

  return path.join(process.env.HOME, pstr);
}

/**
 * Trim leading and trailing whitespace from a string.
 *
 * @param {String} text Original String.
 * @return {string} String with trimmed whitespace.
 */
function trim(text) {
  return (text || '').replace(/^\s+|\s+$/g, '');
}

/**
 * Replace space with underscores and remove any non a-zA-z0-9_- characters.
 *
 * @param {String} text Original string.
 * @return {String} new string.
 */
function getValidBundleName(text) {
  return (text || '').replace(/\s/g, '_').replace(/[^a-zA-Z0-9_\-]+/, '').toLowerCase();
}

/**
 * Check if the provided string is a valid cast version string.
 *
 * @param {String} version Version string.
 * @return {Boolean} true if the provided version is valid, false otherwise.
 */
function isValidBundleVersion(version) {
  return version.indexOf('@') === -1;
}

/**
 * Return a full bundle name.
 *
 * @param {String} bundleName Bundle name which is returned by the getValidBundleName function.
 * @param {String} bundleVersion Bundle version.
 * @return {String} Full bundle name.
 */
function getFullBundleName(bundleName, bundleVersion) {
  return sprintf('%s@%s', bundleName, bundleVersion);
}

/**
 * Return valid instance name.
 *
 * @param {String} applicationName Application name.
 * @return {String} Instance name.
 */
function getInstanceName(applicationName) {
  var name = applicationName.replace(/\s+/g, '_').toLowerCase();
  return name;
}

/*
 * Extract bundle name from the full bundle name which includes the version number.
 *
 * @param {String} fullBundleName Bundle name as returned by the getFullBundleName function.
 * @return {String} Bundle name.
 */
function getBundleName(fullBundleName) {
  var splitted, bundleName;

  splitted = fullBundleName.split('@');

  if (splitted.length !== 2) {
    throw new Errorf('Could not extract bundle name from the provided string: %s', fullBundleName);
  }

  bundleName = splitted[0];
  return bundleName;
}

/*
 * Return a valid instance name.
 *
 * @param {String} fullBundleName Bundle name which is returned by the getFullBundleName function.
 * @param {Number} instanceNumber Instance number.
 * @return {String} Instance name.
 */
function getValidInstanceName(fullBundleName, instanceNumber) {
  return sprintf('%s-%s', fullBundleName, instanceNumber);
}

/**
 * Generate a random string of upper lower case letters and decimal digits.
 *
 * @param {Number} len  The length of the string to return;.
 * @return {String} Random string.
 */
function randstr(len) {
  var chars = 'ABCDEFGHIJKLMNOPQRSTUVWXYZabcdefghijklmnopqrstuvwxyz0123456789';

  function getRandomInt(min, max)
  {
    return Math.floor(Math.random() * (max - min + 1)) + min;
  }

  var r = [];
  for (var x = 0; x < len; x++) {
    r.push(chars[getRandomInt(0, chars.length)]);
  }

  return r.join('');
}

/**
 * Same as the inArray but return the index instead of true if the item is found in the array.
 *
 * @param  {Object} needle Item to search for.
 * @param  {Array} haystack Array to search in for the item.
 * @param  {Boolean} strict true to use the strict comparison (order of the item in the array matters).
 * @param {Function} compareFunction Optional compare function which is called with the current array
 *                                    item as the first argument and the needle as the second one and
 *                                    should return true if the current item matches the needle.
 *
 * @return {Number|Boolean} item index if the needle is located in the array, false otherwise.
 */
function arrayFind(needle, haystack, strict, compareFunction) {
  var compare = compareFunction || null;

  function compareStrict(item1, item2) {
      return (item1 === item2);
  }

  function compareLoose(item1, item2) {
      return (item1 === item2);
  }

  if (!compareFunction) {
    if (strict === true) {
      compare = compareStrict;
    }
    else {
      compare = compareLoose;
    }
  }

  for (var i = 0; i < haystack.length; i++) {
    if (compare(haystack[i], needle)) {
      return i;
    }
  }

  return false;
}

/**
 * Check if a haystack array contains a needle.
 *
 * @param  {Object} needle Object to search for.
 * @param  {Array} haystack Array to search.
 * @param  {Boolean} strict true to use the strict comparison.
 * @param {Function} compareFunction Optional compare function which is called with the current array
 *                                    item as the first argument and the needle as the second one and
 *                                    should return true if the current item matches the needle.
 *
 * @return {Boolean} true if the needle is located in the array, false otherwise.
 */
function inArray(needle, haystack, strict, compareFunction) {
  return (arrayFind(needle, haystack, strict, compareFunction) !== false);
}

/**
 * Checks if two arrays contain the same elements.
 *
 * @param  {Array} array1 First array.
 * @param  {Array} array2 Second array.
 * @param  {Boolean} strict true to use the strict comparison (order of the item in the array matters).
 *
 * @return {Boolean} true if the arrays contain same items, false otherwise.
 */
function arraysContainsSameElements(array1, array2, strict) {
  var compare;

  if (array1.length !== array2.length) {
    return false;
  }

  function compareStrict(index) {
    return (array1[index] === array2[index]);
  }

  function compareLoose(index) {
    return (inArray(array1[index], array2));
  }

  if (strict) {
    compare = compareStrict;
  }
  else {
    compare = compareLoose;
  }

  for (var i = 0; i < array1.length; i++) {
    if (!compare(i)) {
      return false;
    }
  }

  return true;
}

/**
 * Checks if the array1 is subset of the array2.
 *
 * @param  {Array} array1 Smaller array (needle).
 * @param  {Array} array2 Superset array.
 * @param  {Boolean} strict true if the array1 must be a proper subset of array2.
 *
 * @return {Boolean} true if the array1 if subset of the array2, false otherwise.
 */
function arrayIsSubsetOf(array1, array2, strict) {
  if (array1.length > array2.length) {
    return false;
  }

  if (strict) {
    if (array1.length === array2.length) {
      return false;
    }
  }

  for (var i = 0; i < array1.length; i++) {
    if (!inArray(array1[i], array2)) {
      return false;
    }
  }

  return true;
}

/**
 * Return list of items which are in array1 but not in array2.
 *
 * @param  {Array} array1 Array to find items in.
 * @param  {Array} array2 Array to test against.
 *
 * @return {Array} List of items which are in array1 but not in array2.
 */
function arrayDifference(array1, array2) {
  var difference = [];

  for (var i = 0; i < array1.length; i++) {
    if (!(inArray(array1[i], array2))) {
      difference.push(array1[i]);
    }
  }

  return difference;
}

/**
 * Remove repeated paths.
 *
 * @param {Array} paths Array of relative or absolute paths.
 * @return {Array} Array containing filtered paths sorted in alphabetical order.
 */
function filterRepeatedPaths(paths) {
  var path;
  var pathsFiltered = [];

  function compareFunction(item, needle) {
    if (item.charAt(item.length - 1) === '/' && needle.indexOf(item) !== -1) {
      return true;
    }
    else if (item === needle) {
      return true;
    }

    return false;
  }

  paths.sort();
  var pathsCount = paths.length;
  for (var i = 0; i < pathsCount; i++) {
    path = paths[i];

    if (!inArray(path, pathsFiltered, null, compareFunction)) {
      pathsFiltered.push(path);
    }
  }

  return pathsFiltered;
}

/**
 * Escape characters in a string which Javascript RegExp object considers as special.
 *
 * @param {String} string Input string.
 * @return {String} String with all the special characters escaped.
 */

function escapeRegexpString(string) {
  var regexp = new RegExp('[.*+?|()\\[\\]{}\\\\]', 'g');

  return string.replace(regexp, '\\$&');
}

/**
 * Return unix timestamp
 *
 * @param  {Date} date Date object to convert to Unix timestamp. If no date is
                       provided, current time is used.
 * @return {Number} Number of seconds passed from Unix epoch.
 */
function getUnixTimestamp(date) {
  var dateToFormat = date || new Date();

  return Math.round(dateToFormat / 1000);
}

<<<<<<< HEAD

/**
 * Wrap a function such that it can only be called once. Multiple calls to
 * the returned function will result in only one call to the passed function.
 * @param {Function} fn The function to wrap.
 */
function fireOnce(fn) {
  var fired = false;
  return function() {
    if (!fired) {
      fired = true;
      fn.apply(null, arguments);
    }
  };
=======
function getOs() {
  var type = os.type();

  if (type.toLowerCase() === 'freebsd') {
    return 'freebsd';
  }

  return null;
>>>>>>> 7061562a
}

exports.Errorf = Errorf;
exports.ServerError = ServerError;

exports.merge = merge;
exports.expanduser = expanduser;
exports.trim = trim;
exports.getInstanceName = getInstanceName;
exports.getValidBundleName = getValidBundleName;
exports.isValidBundleVersion = isValidBundleVersion;
exports.getFullBundleName = getFullBundleName;
exports.getBundleName = getBundleName;
exports.getValidInstanceName = getValidInstanceName;
exports.randstr = randstr;
exports.inArray = inArray;
exports.arrayFind = arrayFind;
exports.arraysContainsSameElements = arraysContainsSameElements;
exports.arrayIsSubsetOf = arrayIsSubsetOf;
exports.arrayDifference = arrayDifference;
exports.filterRepeatedPaths = filterRepeatedPaths;
exports.escapeRegexpString = escapeRegexpString;
exports.getUnixTimestamp = getUnixTimestamp;
<<<<<<< HEAD
exports.fireOnce = fireOnce;
=======
exports.getOs = getOs;
>>>>>>> 7061562a
<|MERGE_RESOLUTION|>--- conflicted
+++ resolved
@@ -432,22 +432,6 @@
   return Math.round(dateToFormat / 1000);
 }
 
-<<<<<<< HEAD
-
-/**
- * Wrap a function such that it can only be called once. Multiple calls to
- * the returned function will result in only one call to the passed function.
- * @param {Function} fn The function to wrap.
- */
-function fireOnce(fn) {
-  var fired = false;
-  return function() {
-    if (!fired) {
-      fired = true;
-      fn.apply(null, arguments);
-    }
-  };
-=======
 function getOs() {
   var type = os.type();
 
@@ -456,7 +440,6 @@
   }
 
   return null;
->>>>>>> 7061562a
 }
 
 exports.Errorf = Errorf;
@@ -480,8 +463,4 @@
 exports.filterRepeatedPaths = filterRepeatedPaths;
 exports.escapeRegexpString = escapeRegexpString;
 exports.getUnixTimestamp = getUnixTimestamp;
-<<<<<<< HEAD
-exports.fireOnce = fireOnce;
-=======
-exports.getOs = getOs;
->>>>>>> 7061562a
+exports.getOs = getOs;