--- conflicted
+++ resolved
@@ -301,7 +301,6 @@
   });
 };
 
-<<<<<<< HEAD
 /*
  * Create a hardlink in the target path to a file in the source path for all the files in the source path file tree.
  *
@@ -359,7 +358,9 @@
 
   walk_directory(source_path, function (error) {
     callback(error);
-=======
+  });
+};
+
 /**
  * Make sure a directory exists, create it (non recursively) if not. The
  * callback takes an error which will occur if creation fails, the path
@@ -387,6 +388,5 @@
     else {
       fs.mkdir(p, 0755, cb);
     }
->>>>>>> 1f767c61
   });
 };