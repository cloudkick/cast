/*
 * Licensed to Cloudkick, Inc ('Cloudkick') under one or more
 * contributor license agreements.  See the NOTICE file distributed with
 * this work for additional information regarding copyright ownership.
 * Cloudkick licenses this file to You under the Apache License, Version 2.0
 * (the "License"); you may not use this file except in compliance with
 * the License.  You may obtain a copy of the License at
 *
 *     http://www.apache.org/licenses/LICENSE-2.0
 *
 * Unless required by applicable law or agreed to in writing, software
 * distributed under the License is distributed on an "AS IS" BASIS,
 * WITHOUT WARRANTIES OR CONDITIONS OF ANY KIND, either express or implied.
 * See the License for the specific language governing permissions and
 * limitations under the License.
 */

var exec = require('child_process').exec;
var fs = require('fs');

var sprintf = require('sprintf').sprintf;

var log = require('util/log');
var config = require('util/config');

/**
 * Construct an x509 -subj argument from an options object.
 * @param {Object} options An options object with optional email and hostname.
 * @return {String} A string suitable for use with x509 as a -subj argument.
 */
function buildSubj(options) {
  var attrMap = {
    hostname: 'CN',
    email: 'emailAddress'
  };
  var subject = '';
  var key;

  for (key in attrMap) {
    if (attrMap.hasOwnProperty(key) && options.hasOwnProperty(key)) {
      subject = sprintf('%s/%s=%s', subject, attrMap[key], options[key]);
    }
  }

  return subject;
}

/**
 * Generates a Self signed X509 Certificate.
 *
 * @param {String} outputKey Path to write the private key to.
 * @param {String} outputCert Path to write the certificate to.
 * @param {Object} options An options object with optional email and hostname.
 * @param {Function} callback fired with (err).
 */
<<<<<<< HEAD
var genSelfSigned = function(hostname, outputKey, outputCert, callback) {
=======
exports.genSelfSigned = function(outputKey, outputCert, options, callback) {
>>>>>>> 3f4b62d4
  var conf = config.get();
  var reqArgs = [
    '-batch',
    '-x509',
    '-nodes',
    sprintf('-days %d', conf['certgen_days']),
    sprintf('-subj "%s"', buildSubj(options)),
    '-sha1',
    sprintf('-newkey rsa:%d', conf['certgen_size']),
    sprintf('-keyout "%s"', outputKey),
    sprintf('-out "%s"', outputCert)
  ];
  var cmd = 'openssl req ' + reqArgs.join(' ');
  exec(cmd, function(err, stdout, stderr) {
    if (err) {
      log.err('openssl command failed: ' + cmd, err, stdout, stderr);
    }
    callback(err);
  });
};

/**
 * Generate an RSA key.
 *
 * @param {String} outputKey Location to output the key to.
 * @param {Function} callback Callback fired with (err).
 */
var genKey = function(outputKey, callback) {
  var conf = config.get();
  var args = [
    sprintf('-out "%s"', outputKey),
    conf['certgen_size']
  ];
  var cmd = 'openssl genrsa ' + args.join(' ');
  exec(cmd, function(err, stdout, stderr) {
    if (err) {
      log.err('openssl command failed: ' + cmd, stdout, stderr);
    }
    callback(err);
  });
};

/**
 * Generate a CSR for the specified key, and pass it back as a string through
 * a callback.
<<<<<<< HEAD
 *
 * @param {String} hostname Hostname to be used as CN.
=======
>>>>>>> 3f4b62d4
 * @param {String} inputKey File to read the key from.
 * @param {String} outputCSR File to store the CSR to.
 * @param {Object} options An options object with optional email and hostname.
 * @param {Function} callback Callback fired with (err, csrText).
 */
<<<<<<< HEAD
var getCSR = function(hostname, inputKey, callback) {
=======
exports.genCSR = function(inputKey, outputCSR, options, callback) {
>>>>>>> 3f4b62d4
  var conf = config.get();
  var args = [
    '-batch',
    '-new',
    '-nodes',
    sprintf('-subj "%s"', buildSubj(options)),
    sprintf('-key "%s"', inputKey),
    sprintf('-out "%s"', outputCSR)
  ];
  var cmd = 'openssl req ' + args.join(' ');
  exec(cmd, function(err, stdout, stderr) {
    if (err) {
      log.err('openssl command failed: ' + cmd, stdout, stderr);
    }
    callback(err);
  });
};

/**
 * Initialize an openssl '.srl' file for serial number tracking.
 * @param {String} srlPath Path to use for the srl file.
 * @param {Function} callback Callback fired with (err).
 */
exports.initSerialFile = function(srlPath, callback) {
  fs.writeFile(srlPath, '00', callback);
};

/**
 * Verify a CSR.
 * @param {String} csrPath Path to the CSR file.
 * @param {Function} callback Callback fired with (err).
 */
exports.verifyCSR = function(csrPath, callback) {
  var args = [
    '-verify',
    '-noout',
    sprintf('-in "%s"', csrPath)
  ];
  var cmd = sprintf('openssl req %s', args.join(' '));
  exec(cmd, function(err, stdout, stderr) {
    if (err) {
      if (!(stderr && stderr.match(/verify failure/))) {
        log.err(sprintf('openssl command failed: %s', cmd, stdout, stderr));
      }
      err = new Error('Invalid CSR received');
    }
    callback(err);
  });
};

/**
 * Sign a CSR and store the resulting certificate to the specified location
 * @param {String} csrPath Path to the CSR file.
 * @param {String} caCertPath Path to the CA certificate.
 * @param {String} caKeyPath Path to the CA key.
 * @param {String} caSerialPath Path to the CA serial number file.
 * @param {String} outputCert Path at which to store the certificate.
 * @param {Function} callback Callback fired with (err).
 */
exports.signCSR = function(csrPath, caCertPath, caKeyPath, caSerialPath, outputCert, callback) {
  var conf = config.get();
  var args = [
    '-req',
    sprintf('-days %s', conf['certgen_days']),
    sprintf('-CA "%s"', caCertPath),
    sprintf('-CAkey "%s"', caKeyPath),
    sprintf('-CAserial "%s"', caSerialPath),
    sprintf('-in %s', csrPath),
    sprintf('-out %s', outputCert)
  ];
  var cmd = sprintf('openssl x509 %s', args.join(' '));
  exec(cmd, function(err, stdout, stderr) {
    if (err) {
      log.err(sprintf('openssl command failed: %s', cmd), stdout, stderr);
    }
    callback(err);
  });
};

exports.genSelfSigned = genSelfSigned;
exports.genKey = genKey;
exports.getCSR = getCSR;<|MERGE_RESOLUTION|>--- conflicted
+++ resolved
@@ -53,11 +53,7 @@
  * @param {Object} options An options object with optional email and hostname.
  * @param {Function} callback fired with (err).
  */
-<<<<<<< HEAD
-var genSelfSigned = function(hostname, outputKey, outputCert, callback) {
-=======
-exports.genSelfSigned = function(outputKey, outputCert, options, callback) {
->>>>>>> 3f4b62d4
+var genSelfSigned = function(outputKey, outputCert, options, callback) {
   var conf = config.get();
   var reqArgs = [
     '-batch',
@@ -103,21 +99,12 @@
 /**
  * Generate a CSR for the specified key, and pass it back as a string through
  * a callback.
-<<<<<<< HEAD
- *
- * @param {String} hostname Hostname to be used as CN.
-=======
->>>>>>> 3f4b62d4
  * @param {String} inputKey File to read the key from.
  * @param {String} outputCSR File to store the CSR to.
  * @param {Object} options An options object with optional email and hostname.
  * @param {Function} callback Callback fired with (err, csrText).
  */
-<<<<<<< HEAD
-var getCSR = function(hostname, inputKey, callback) {
-=======
-exports.genCSR = function(inputKey, outputCSR, options, callback) {
->>>>>>> 3f4b62d4
+var genCSR = function(inputKey, outputCSR, options, callback) {
   var conf = config.get();
   var args = [
     '-batch',
@@ -141,7 +128,7 @@
  * @param {String} srlPath Path to use for the srl file.
  * @param {Function} callback Callback fired with (err).
  */
-exports.initSerialFile = function(srlPath, callback) {
+var initSerialFile = function(srlPath, callback) {
   fs.writeFile(srlPath, '00', callback);
 };
 
@@ -150,7 +137,7 @@
  * @param {String} csrPath Path to the CSR file.
  * @param {Function} callback Callback fired with (err).
  */
-exports.verifyCSR = function(csrPath, callback) {
+var verifyCSR = function(csrPath, callback) {
   var args = [
     '-verify',
     '-noout',
@@ -177,7 +164,7 @@
  * @param {String} outputCert Path at which to store the certificate.
  * @param {Function} callback Callback fired with (err).
  */
-exports.signCSR = function(csrPath, caCertPath, caKeyPath, caSerialPath, outputCert, callback) {
+var  signCSR = function(csrPath, caCertPath, caKeyPath, caSerialPath, outputCert, callback) {
   var conf = config.get();
   var args = [
     '-req',
@@ -199,4 +186,8 @@
 
 exports.genSelfSigned = genSelfSigned;
 exports.genKey = genKey;
-exports.getCSR = getCSR;+exports.genCSR = genCSR;
+
+exports.initSerialFile = initSerialFile;
+exports.verifyCSR = verifyCSR;
+exports.signCSR = signCSR;