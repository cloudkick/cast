/*
 * Licensed to Cloudkick, Inc ('Cloudkick') under one or more
 * contributor license agreements.  See the NOTICE file distributed with
 * this work for additional information regarding copyright ownership.
 * Cloudkick licenses this file to You under the Apache License, Version 2.0
 * (the "License"); you may not use this file except in compliance with
 * the License.  You may obtain a copy of the License at
 *
 *     http://www.apache.org/licenses/LICENSE-2.0
 *
 * Unless required by applicable law or agreed to in writing, software
 * distributed under the License is distributed on an "AS IS" BASIS,
 * WITHOUT WARRANTIES OR CONDITIONS OF ANY KIND, either express or implied.
 * See the License for the specific language governing permissions and
 * limitations under the License.
 */

/**
 * Manifest file name
 */
var MANIFEST_FILENAME = 'cast.json';

/**
 * Valid application types
 */
var APPLICATION_TYPES = ['nodejs', 'shell'];

/**
 * Manifest fields which are common to all the application types
 */
var COMMON_FIELDS = {
<<<<<<< HEAD
  'name': {'type': 'string', 'required': true, 'description': 'Application name'},
  'description': {'type': 'string', 'required': true, 'description': 'Application description'},
  'type': {'type': 'string', 'required': true, 'validator': 'valid_type', 'description': 'Application type'},
  'entry_file': {'type': 'string', 'required': true, 'description': 'Script or file which is run when starting the application'},
  'health_checks': {'type': 'array', 'required': false, 'validator': 'valid_check', 'description': 'List of health check objects which are automatically added after deploying the application'},
  'template_files': {'type': 'array', 'required': true, 'validator': 'valid_template', 'description': 'Relative paths to the template files'},
  'data_files': {'type': 'array', 'required': true, 'validator': 'valid_data_file', 'description': 'List of relative paths to files and directories which are modified or created during application run-time (e.g. database file, user uploaded files, etc.)'},
  'template_variables': {'type': 'object', 'required': false, 'validator': 'valid_template_variable', 'description': 'Object with user defined variables which are available in the templates.'}
=======
  'name': {'type': 'string',
           'required': true,
           'description': 'Application name'},

  'description': {'type':
                  'string',
                  'required': true,
                  'description': 'Application description'},

  'type': {'type': 'string',
           'required': true,
           'validator': 'valid_type',
           'description': 'Application type'},

  'entry_file': {'type': 'string',
                 'required': true,
                 'description': 'Script or file which is run when starting the application'},

  'open_ports': {'type': 'array',
                 'required': true,
                 'validator': 'valid_port',
                 'description': 'List of ports which should be open for this application'},

  'health_checks': {'type': 'array',
                    'required': false,
                    'validator': 'valid_check',
                    'description': 'List of health check objects which are automatically added ' +
                    'after deploying the application'},

  'template_files': {'type': 'array',
                     'required': true,
                     'validator': 'valid_template',
                     'description': 'Relative paths to the template files'},

  'data_files': {'type': 'array',
                 'required': true,
                 'validator': 'valid_data_file',
                 'description': 'List of relative paths to files and directories which are modified or ' +
                                'created during application run-time (e.g. database file, user uploaded ' +
                                'files, etc.)'},

  'template_variables': {'type': 'object',
                         'required': false,
                         'validator': 'valid_template_variable',
                         'description': 'Object with user defined variables which are available in ' +
                                        'the templates.'}
>>>>>>> c728c826
};

/**
 * Fields types which are specific to each application type
 */
var APPLICATION_FIELDS = {
  'nodejs': {},
  'shell': {}
};

/**
 * Default manifest values (these will be used if no values are provided for the specified fields)
 */
var DEFAULT_VALUES = {
  'nodejs': {'entry_file': 'server.js'},
  'shell': {'entry_file': 'shell.sh'}
};

/**
 * A list of default check for each application type which are created on the server upon deployment.
 */
var HEALTH_CHECKS = {
  'nodejs': [{'check': 'http', 'arguments': {'url': 'http://127.0.0.1', 'type': 'status_code_match', 'value': 200}}],
  'shell': []
};

exports.MANIFEST_FILENAME = MANIFEST_FILENAME;
exports.APPLICATION_TYPES = APPLICATION_TYPES;
exports.COMMON_FIELDS = COMMON_FIELDS;
exports.APPLICATION_FIELDS = APPLICATION_FIELDS;
exports.DEFAULT_VALUES = DEFAULT_VALUES;
exports.HEALTH_CHECKS = HEALTH_CHECKS;<|MERGE_RESOLUTION|>--- conflicted
+++ resolved
@@ -29,16 +29,6 @@
  * Manifest fields which are common to all the application types
  */
 var COMMON_FIELDS = {
-<<<<<<< HEAD
-  'name': {'type': 'string', 'required': true, 'description': 'Application name'},
-  'description': {'type': 'string', 'required': true, 'description': 'Application description'},
-  'type': {'type': 'string', 'required': true, 'validator': 'valid_type', 'description': 'Application type'},
-  'entry_file': {'type': 'string', 'required': true, 'description': 'Script or file which is run when starting the application'},
-  'health_checks': {'type': 'array', 'required': false, 'validator': 'valid_check', 'description': 'List of health check objects which are automatically added after deploying the application'},
-  'template_files': {'type': 'array', 'required': true, 'validator': 'valid_template', 'description': 'Relative paths to the template files'},
-  'data_files': {'type': 'array', 'required': true, 'validator': 'valid_data_file', 'description': 'List of relative paths to files and directories which are modified or created during application run-time (e.g. database file, user uploaded files, etc.)'},
-  'template_variables': {'type': 'object', 'required': false, 'validator': 'valid_template_variable', 'description': 'Object with user defined variables which are available in the templates.'}
-=======
   'name': {'type': 'string',
            'required': true,
            'description': 'Application name'},
@@ -56,11 +46,6 @@
   'entry_file': {'type': 'string',
                  'required': true,
                  'description': 'Script or file which is run when starting the application'},
-
-  'open_ports': {'type': 'array',
-                 'required': true,
-                 'validator': 'valid_port',
-                 'description': 'List of ports which should be open for this application'},
 
   'health_checks': {'type': 'array',
                     'required': false,
@@ -85,7 +70,6 @@
                          'validator': 'valid_template_variable',
                          'description': 'Object with user defined variables which are available in ' +
                                         'the templates.'}
->>>>>>> c728c826
 };
 
 /**
