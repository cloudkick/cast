/*
 * Licensed to Cloudkick, Inc ('Cloudkick') under one or more
 * contributor license agreements.  See the NOTICE file distributed with
 * this work for additional information regarding copyright ownership.
 * Cloudkick licenses this file to You under the Apache License, Version 2.0
 * (the "License"); you may not use this file except in compliance with
 * the License.  You may obtain a copy of the License at
 *
 *     http://www.apache.org/licenses/LICENSE-2.0
 *
 * Unless required by applicable law or agreed to in writing, software
 * distributed under the License is distributed on an "AS IS" BASIS,
 * WITHOUT WARRANTIES OR CONDITIONS OF ANY KIND, either express or implied.
 * See the License for the specific language governing permissions and
 * limitations under the License.
 */

var sys = require('sys');
var fs = require('fs');
var path = require('path');
var crypto = require('crypto');

var express = require('express');
var async = require('async');
var sprintf = require('sprintf').sprintf;

var ps = require('util/pubsub');
var log = require('util/log');
var config = require('util/config');
var http = require('util/http');
var certgen = require('security/certgen');
var httpUtil = require('util/http');
var httpConstants = require('http/constants');
var Service = require('services').Service;

var middlewareRateLimiter = require('rate-limiter');
var middlewareAuthentication = require('http/middleware/authentication');
var middlewareHmac = require('http/middleware/hmac');
var middlewareRequiredParams = require('http/middleware/required-params');

var SERVICE_NAME = 'HTTP server';

/**
 * 500 handler.
 */
function errorHandler(err, req, res) {
  httpUtil.returnError(res, 500, null, 'Internal Server Error');
}

/**
 * 404 handler.
 */
function notFoundHandler(req, res) {
  httpUtil.returnText(res, 404, null, 'Not Found');
}

/**
 * Return an Express application for the provided endpoint.
 *
 * @param {String} apiVersion Version of the API for which endpoints are being
 *                            registered.
 * @param {String} endpointPath Path to the endpoint module.
 * @return {HTTPSServer} HTTPSServer instance.
 */
function getEndpointApp(apiVersion, endpointPath) {
  var endpointApp = express.createServer();
  module = require(endpointPath);
  module.register(endpointApp, apiVersion);
  return endpointApp;
}

/**
 * Register all the endpoint handlers and return a new Express application.
 * @param {String} apiVersion Version of the API for which endpoints are being
 *                            registered.
 * @return {HTTPSServer} HTTPSServer instance.
 */
function getEndpointsApp(apiVersion) {
  var i, endpointName, endpointApp;
  var server = express.createServer();
  var appsLen = httpConstants.APPS.length;

  for (i = 0; i < appsLen; i++) {
    endpointName = httpConstants.APPS[i];
    endpointApp = getEndpointApp(apiVersion,
                                 sprintf('http/endpoints/%s', endpointName));
    server.use(sprintf('/%s', endpointName), endpointApp);
  }

  return server;
}

function HttpServer() {
  Service.call(this, SERVICE_NAME);

  this._server = null;
}

HttpServer.prototype.start = function() {
  Service.prototype.start.call(this);

  var server = this._getAndConfigure();
  this._configureErrorHandlers(server);
  this._listen(server);

  this._server = server;
};

HttpServer.prototype.stop = function() {
  Service.prototype.stop.call(this);

  this._server.close();
};

/**
 * Configure an application and register middleware.
 */
HttpServer.prototype._configure = function(server) {
  // Add middleware
  server.configure(function() {
    server.use(express.logger({ format: httpConstants.LOG_FORMAT,
                                stream: log.info }));
    server.use(express.bodyParser());
    server.use(middlewareRateLimiter.expressMiddleware(httpConstants.LIMITER_RULES));
    server.use(middlewareAuthentication.attachMiddleware());
    server.use(middlewareHmac.attachMiddleware());
  });

  // Register all the services endpoints
  // @TODO: overwrite app.use function and make it save all the routes in a
  // local variable so we can expose all the API methods using the api http
  // endpoint.
  server.use(sprintf('/%s', httpConstants.CURRENT_API_VERSION),
             getEndpointsApp(httpConstants.CURRENT_API_VERSION));
};

/**
 * Create an HTTP service and configure all the Express applications and
 * middleware.
 *
 * @return {HTTPServer} HTTPServer instance.
 */
HttpServer.prototype._getAndConfigure = function() {
  var server, ip, options;
  var conf = config.get();

  if (conf['ssl_enabled']) {
    options = {
      key: fs.readFileSync(conf['ssl_key']),
      cert: fs.readFileSync(conf['ssl_cert']),
      ca: fs.readFileSync(conf['ssl_ca_cert']),
      requestCert: true,
      rejectUnauthorized: false
    };

    server = express.createServer(options);
  }
  else {
    server = express.createServer();
  }

  this._configure(server);
  return server;
};

/**
 * Register 500 and 404 error handlers.
 */
HttpServer.prototype._configureErrorHandlers = function(server) {
  server.error(errorHandler);
  server.use(notFoundHandler);
};

<<<<<<< HEAD
function configureErrorHandlers(server) {
  server.error(errorHandler);
  server.use(notFoundHandler);
}
=======
>>>>>>> 6c7a22c8

HttpServer.prototype._listen = function(server) {
  var conf = config.get();
  certgen.getCertFingerprint(conf['ssl_cert'], function(err, fp) {
    if (err) {
      log.err(err.message);
    } else {
      log.info('Fingerprint: ' + fp);
    }

    server.listen(conf['port'], conf['ip']);
    log.info('Cast API server listening on %s://%s:%s/',
             (conf['ssl_enabled']) ? 'https' : 'http', conf['ip'], conf['port']);
  });
};

<<<<<<< HEAD
function getAndConfigureServer() {
  var server, ip, options;
  var conf = config.get();

  if (conf['ssl_enabled']) {
    options = {
      key: fs.readFileSync(conf['ssl_key']),
      cert: fs.readFileSync(conf['ssl_cert']),
      ca: fs.readFileSync(conf['ssl_ca_cert']),
      requestCert: true,
      rejectUnauthorized: false
    };

    server = express.createServer(options);
  }
  else {
    server = express.createServer();
  }

  configure(server);
  return server;
}

function load() {
  var server;
  ps.ensure(ps.AGENT_STATE_START, function() {
    server = getAndConfigureServer();
    configureErrorHandlers(server);
    listen(server);
  });

  ps.on(ps.AGENT_STATE_STOP, function() {
    if (server) {
      server.close();
      server = null;
=======
var httpServer = new HttpServer();

function load() {
  function startServer() {
    httpServer.start();
    ps.emit('cast.agent.services.httpserver.started');
  }

  function stopServer() {
    httpServer.stop();
    ps.emit('cast.agent.services.httpserver.stopped');
  }

  ps.ensure(ps.AGENT_STATE_START, function() {
    if (!httpServer.isRunning) {
      startServer();
    }
  });

  ps.on(ps.AGENT_STATE_STOP, function() {
    if (httpServer.isRunning) {
      stopServer();
>>>>>>> 6c7a22c8
    }
  });
}

exports.load = load;
exports.httpServer = httpServer;

// @TODO: For now expose these so the existing tests will work, but later on we
// need to refactor it.
exports.configureErrorHandlers = httpServer._configureErrorHandlers.bind(httpServer);
exports.getAndConfigureServer = httpServer._getAndConfigure.bind(httpServer);<|MERGE_RESOLUTION|>--- conflicted
+++ resolved
@@ -171,14 +171,6 @@
   server.use(notFoundHandler);
 };
 
-<<<<<<< HEAD
-function configureErrorHandlers(server) {
-  server.error(errorHandler);
-  server.use(notFoundHandler);
-}
-=======
->>>>>>> 6c7a22c8
-
 HttpServer.prototype._listen = function(server) {
   var conf = config.get();
   certgen.getCertFingerprint(conf['ssl_cert'], function(err, fp) {
@@ -194,43 +186,6 @@
   });
 };
 
-<<<<<<< HEAD
-function getAndConfigureServer() {
-  var server, ip, options;
-  var conf = config.get();
-
-  if (conf['ssl_enabled']) {
-    options = {
-      key: fs.readFileSync(conf['ssl_key']),
-      cert: fs.readFileSync(conf['ssl_cert']),
-      ca: fs.readFileSync(conf['ssl_ca_cert']),
-      requestCert: true,
-      rejectUnauthorized: false
-    };
-
-    server = express.createServer(options);
-  }
-  else {
-    server = express.createServer();
-  }
-
-  configure(server);
-  return server;
-}
-
-function load() {
-  var server;
-  ps.ensure(ps.AGENT_STATE_START, function() {
-    server = getAndConfigureServer();
-    configureErrorHandlers(server);
-    listen(server);
-  });
-
-  ps.on(ps.AGENT_STATE_STOP, function() {
-    if (server) {
-      server.close();
-      server = null;
-=======
 var httpServer = new HttpServer();
 
 function load() {
@@ -253,7 +208,6 @@
   ps.on(ps.AGENT_STATE_STOP, function() {
     if (httpServer.isRunning) {
       stopServer();
->>>>>>> 6c7a22c8
     }
   });
 }
