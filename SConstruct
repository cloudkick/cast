--- conflicted
+++ resolved
@@ -167,11 +167,7 @@
 assert_module_path = pjoin(os.getcwd(), 'tests', 'assert.js')
 tests = os.environ.get('TEST_FILE') if os.environ.get('TEST_FILE') else ' '.join(tests_to_run)
 output = '--print-stdout --print-stderr' if os.environ.get('OUTPUT') else ''
-<<<<<<< HEAD
-timeout = os.environ.get('TIMEOUT', 13000)
-=======
 timeout = os.environ.get('TIMEOUT', 16000)
->>>>>>> a4f1a954
 testcmd = env.Command('.tests_run', [], "$WHISKEY --timeout %s %s --chdir '%s' --custom-assert-module '%s' --test-init-file '%s' --tests '%s'" %
                       (timeout, output, chdir, assert_module_path, init_file, tests))
 
